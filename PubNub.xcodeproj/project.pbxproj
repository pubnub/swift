--- conflicted
+++ resolved
@@ -439,10 +439,7 @@
 		3D8102AA2C009AA5005E3607 /* PubNubObjectEventResultObjC.swift in Sources */ = {isa = PBXBuildFile; fileRef = 3D8102A92C009AA5005E3607 /* PubNubObjectEventResultObjC.swift */; };
 		3D8BAC102B8C96D70059A5C3 /* DependencyContainer.swift in Sources */ = {isa = PBXBuildFile; fileRef = 3D8BAC0F2B8C96D70059A5C3 /* DependencyContainer.swift */; };
 		3D9134972A1216F7000A5124 /* PubNubPushTargetTests.swift in Sources */ = {isa = PBXBuildFile; fileRef = 3D9134962A1216F7000A5124 /* PubNubPushTargetTests.swift */; };
-<<<<<<< HEAD
 		3DA0C7C92BFDF538000FFE6C /* PubNubObjC.swift in Sources */ = {isa = PBXBuildFile; fileRef = 3DA0C7C82BFDF538000FFE6C /* PubNubObjC.swift */; };
-=======
->>>>>>> af2b3516
 		3DA0C7CE2BFE328B000FFE6C /* WeakEventListenerBox.swift in Sources */ = {isa = PBXBuildFile; fileRef = 3DA0C7CD2BFE328B000FFE6C /* WeakEventListenerBox.swift */; };
 		3DA0C7D02BFE59AC000FFE6C /* WeakStatusListenerBox.swift in Sources */ = {isa = PBXBuildFile; fileRef = 3DA0C7CF2BFE59AC000FFE6C /* WeakStatusListenerBox.swift */; };
 		3DACC7F72AB88F8E00210B14 /* Data+CommonCrypto.swift in Sources */ = {isa = PBXBuildFile; fileRef = 3DACC7F62AB88F8E00210B14 /* Data+CommonCrypto.swift */; };
@@ -1051,10 +1048,7 @@
 		3D8102A92C009AA5005E3607 /* PubNubObjectEventResultObjC.swift */ = {isa = PBXFileReference; lastKnownFileType = sourcecode.swift; path = PubNubObjectEventResultObjC.swift; sourceTree = "<group>"; };
 		3D8BAC0F2B8C96D70059A5C3 /* DependencyContainer.swift */ = {isa = PBXFileReference; lastKnownFileType = sourcecode.swift; path = DependencyContainer.swift; sourceTree = "<group>"; };
 		3D9134962A1216F7000A5124 /* PubNubPushTargetTests.swift */ = {isa = PBXFileReference; lastKnownFileType = sourcecode.swift; path = PubNubPushTargetTests.swift; sourceTree = "<group>"; };
-<<<<<<< HEAD
 		3DA0C7C82BFDF538000FFE6C /* PubNubObjC.swift */ = {isa = PBXFileReference; fileEncoding = 4; lastKnownFileType = sourcecode.swift; path = PubNubObjC.swift; sourceTree = "<group>"; };
-=======
->>>>>>> af2b3516
 		3DA0C7CD2BFE328B000FFE6C /* WeakEventListenerBox.swift */ = {isa = PBXFileReference; lastKnownFileType = sourcecode.swift; path = WeakEventListenerBox.swift; sourceTree = "<group>"; };
 		3DA0C7CF2BFE59AC000FFE6C /* WeakStatusListenerBox.swift */ = {isa = PBXFileReference; lastKnownFileType = sourcecode.swift; path = WeakStatusListenerBox.swift; sourceTree = "<group>"; };
 		3DACC7F62AB88F8E00210B14 /* Data+CommonCrypto.swift */ = {isa = PBXFileReference; lastKnownFileType = sourcecode.swift; path = "Data+CommonCrypto.swift"; sourceTree = "<group>"; };
@@ -3618,10 +3612,7 @@
 				3D389FE92B35AF4A006928E7 /* SubscribeEffectFactory.swift in Sources */,
 				355F213722DECFCD004DEFBF /* Typealias+PubNub.swift in Sources */,
 				3585A02623C63F3900FDA860 /* DecodingError+PubNub.swift in Sources */,
-<<<<<<< HEAD
 				3D339C802BFF890700197342 /* PubNubFileEventResultObjC.swift in Sources */,
-=======
->>>>>>> af2b3516
 				3DB925842B7AA75F001B7E90 /* EventListenerInterface.swift in Sources */,
 				3557CE0723886434004BBACC /* PubNubAPNSPayload.swift in Sources */,
 				3D389FED2B35AF4A006928E7 /* Subscribe.swift in Sources */,
