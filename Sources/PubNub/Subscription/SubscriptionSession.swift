--- conflicted
+++ resolved
@@ -17,17 +17,9 @@
   var uuid: UUID { strategy.uuid }
   // The `Timetoken` used for the last successful subscription request
   var previousTokenResponse: SubscribeCursor? { strategy.previousTokenResponse }
-<<<<<<< HEAD
-  // Additional listeners for global subscription
-  private var additionalListeners: [UUID: WeakEventListenerBox] = [:]
-  // Additional status listeners
-  private var additionalStatusListeners: [UUID: WeakStatusListenerBox] = [:]
-  
-=======
   // Additional listeners for global subscriptions
   private let listenersContainer: SubscriptionListenersContainer = .init()
 
->>>>>>> af2b3516
   // PSV2 feature to subscribe with a custom filter expression.
   var filterExpression: String? {
     get {
@@ -69,15 +61,9 @@
     statusListener.didReceiveStatus = { [weak self] statusChange in
       if case .success(let newStatus) = statusChange {
         self?.onConnectionStateChange?(newStatus)
-<<<<<<< HEAD
-        self?.additionalStatusListeners.values.compactMap { $0.listener }.forEach { listener in
-          listener.queue.async { [unowned listener] in
-            listener.onConnectionStateChange?(newStatus)
-=======
         self?.listenersContainer.statusListeners.forEach { listener in
           listener.queue.async { [weak listener] in
             listener?.onConnectionStateChange?(newStatus)
->>>>>>> af2b3516
           }
         }
       }
@@ -454,12 +440,6 @@
     let events = payloads.map { $0.asPubNubEvent() }
     // Emits events from the SubscriptionSession
     emit(events: events)
-<<<<<<< HEAD
-    additionalListeners.values.forEach { $0.listener?.emit(events: events) }
-    return events
-  }
-}
-=======
     // Emits events to the underlying attached listeners
     listenersContainer.eventListeners.forEach { $0.emit(events: events) }
     // Returns events that were processed
@@ -485,36 +465,14 @@
   func addStatusListener(_ listener: StatusListener) {
     listenersContainer.storeStatusListener(listener)
   }
-
+  
   func removeStatusListener(_ listener: StatusListener) {
     listenersContainer.removeStatusListener(with: listener.uuid)
   }
-
+  
   func removeAllStatusListeners() {
     listenersContainer.removeAllStatusListeners()
   }
->>>>>>> af2b3516
-
-extension SubscriptionSession: EventListenerHandler {
-  func addEventListener(_ listener: EventListenerInterface) {
-    additionalListeners.removeValue(forKey: listener.uuid)
-    additionalListeners[listener.uuid] = WeakEventListenerBox(listener: listener)
-  }
-  
-  func removeEventListener(_ listener: EventListenerInterface) {
-    additionalListeners.removeValue(forKey: listener.uuid)
-  }
-}
-
-extension SubscriptionSession {
-  func addStatusListener(_ listener: StatusListenerInterface) {
-    additionalStatusListeners.removeValue(forKey: listener.uuid)
-    additionalStatusListeners[listener.uuid] = WeakStatusListenerBox(listener: listener)
-  }
-
-  func removeStatusListener(_ listener: StatusListenerInterface) {
-    additionalStatusListeners.removeValue(forKey: listener.uuid)
-  }
-  
+
   // swiftlint:disable:next file_length
 }