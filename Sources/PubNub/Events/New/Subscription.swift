--- conflicted
+++ resolved
@@ -142,10 +142,6 @@
     let channels = subscriptionType == .channel ? [self] : []
     let channelGroups = subscriptionType == .channelGroup ? [self] : []
 
-<<<<<<< HEAD
-    pubnub.registerAdapter(adapter)
-=======
->>>>>>> d4f2b0f7
     pubnub.internalSubscribe(with: channels, and: channelGroups, at: timetoken)
   }
 
