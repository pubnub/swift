//
//  SubscriptionSession.swift
//
//  Copyright (c) PubNub Inc.
//  All rights reserved.
//
//  This source code is licensed under the license found in the
//  LICENSE file in the root directory of this source tree.
//

import Foundation

class SubscriptionSession: EventListenerInterface, StatusListenerInterface {
  // An underlying queue to dispatch events
  let queue: DispatchQueue
  // A unique identifier for subscription session
  var uuid: UUID { strategy.uuid }
  // The `Timetoken` used for the last successful subscription request
  var previousTokenResponse: SubscribeCursor? { strategy.previousTokenResponse }
  // Additional listeners for global subscriptions
  private let listenersContainer: SubscriptionListenersContainer = .init()

  // PSV2 feature to subscribe with a custom filter expression.
  var filterExpression: String? {
    get {
      strategy.filterExpression
    } set {
      strategy.filterExpression = newValue
    }
  }

  var configuration: PubNubConfiguration {
    get {
      strategy.configuration
    } set {
      strategy.configuration = newValue
    }
  }

  var onEvent: ((PubNubEvent) -> Void)?
  var onEvents: (([PubNubEvent]) -> Void)?
  var onMessage: ((PubNubMessage) -> Void)?
  var onSignal: ((PubNubMessage) -> Void)?
  var onPresence: ((PubNubPresenceChange) -> Void)?
  var onMessageAction: ((PubNubMessageActionEvent) -> Void)?
  var onFileEvent: ((PubNubFileChangeEvent) -> Void)?
  var onAppContext: ((PubNubAppContextEvent) -> Void)?
  var onConnectionStateChange: ((ConnectionStatus) -> Void)?

  private lazy var globalEventsListener: BaseSubscriptionListenerAdapter = .init(
    receiver: self,
    uuid: uuid,
    queue: queue
  )

  private lazy var globalStatusListener: BaseSubscriptionListener = {
    // Creates legacy listener under the hood to capture status changes
    let statusListener = SubscriptionListener(queue: queue)
    // Detects status changes and forwards events to the current instance
    // representing the Subscribe loop's status emitter
    statusListener.didReceiveStatus = { [weak self] statusChange in
      if case .success(let newStatus) = statusChange {
        self?.onConnectionStateChange?(newStatus)
        self?.listenersContainer.statusListeners.forEach { listener in
          listener.queue.async { [weak listener] in
            listener?.onConnectionStateChange?(newStatus)
          }
        }
      }
    }
    return statusListener
  }()

  private var globalChannelSubscriptions: [String: Subscription] = [:]
  private var globalGroupSubscriptions: [String: Subscription] = [:]
  private let strategy: any SubscriptionSessionStrategy

  init(
    strategy: any SubscriptionSessionStrategy,
    eventsQueue queue: DispatchQueue = .main
  ) {
    self.strategy = strategy
    self.queue = queue
    add(globalEventsListener)
    add(globalStatusListener)
  }

  // Names of all subscribed channels
  //
  // This list includes both regular and presence channel names
  var subscribedChannels: [String] {
    strategy.subscribedChannels
  }

  // List of actively subscribed groups
  var subscribedChannelGroups: [String] {
    strategy.subscribedChannelGroups
  }

  // Combined value of all subscribed channels and groups
  var subscriptionCount: Int {
    strategy.subscriptionCount
  }

  // Current connection status
  var connectionStatus: ConnectionStatus {
    strategy.connectionStatus
  }

  // MARK: - Subscription Loop

  func subscribe(
    to channels: [String],
    and groups: [String] = [],
    at cursor: SubscribeCursor? = nil,
    withPresence: Bool = false,
    using pubnub: PubNub
  ) {
<<<<<<< HEAD
    let channelSubscriptions = channels.compactMap {
=======
    let channelSubscriptions = Set(channels).compactMap {
>>>>>>> d4f2b0f7
      pubnub.channel($0).subscription(
        queue: queue,
        options: withPresence ? ReceivePresenceEvents() : SubscriptionOptions.empty()
      )
    }
<<<<<<< HEAD
    let channelGroupSubscriptions = groups.compactMap {
=======
    let channelGroupSubscriptions = Set(groups).compactMap {
>>>>>>> d4f2b0f7
      pubnub.channelGroup($0).subscription(
        queue: queue,
        options: withPresence ? ReceivePresenceEvents() : SubscriptionOptions.empty()
      )
    }
    internalSubscribe(
      with: channelSubscriptions,
      and: channelGroupSubscriptions,
      at: cursor?.timetoken
    )
    for subscription in channelSubscriptions {
      subscription.subscriptionNames.compactMap { $0 }.forEach {
        globalChannelSubscriptions[$0] = subscription
      }
    }
    for subscription in channelGroupSubscriptions {
      subscription.subscriptionNames.compactMap { $0 }.forEach {
        globalGroupSubscriptions[$0] = subscription
      }
    }
  }

  // MARK: - Reconnect

  func reconnect(at cursor: SubscribeCursor? = nil) {
    strategy.reconnect(at: cursor)
  }

  // MARK: - Disconnect

  func disconnect() {
    strategy.disconnect()
  }

  // MARK: - Unsubscribe

  func unsubscribe(
    from channels: [String],
    and groups: [String] = [],
    presenceOnly: Bool = false
  ) {
    let channelNamesToUnsubscribe = channels.flatMap {
      presenceOnly ? [$0.presenceChannelName] : [$0, $0.presenceChannelName]
    }
    let groupNamesToUnsubscribe = groups.flatMap {
      presenceOnly ? [$0.presenceChannelName] : [$0, $0.presenceChannelName]
    }
    internalUnsubscribe(
      from: globalChannelSubscriptions.compactMap { channelNamesToUnsubscribe.contains($0.key) ? $0.value : nil },
      and: globalGroupSubscriptions.compactMap { groupNamesToUnsubscribe.contains($0.key) ? $0.value : nil },
      presenceOnly: presenceOnly
    )
    channelNamesToUnsubscribe.forEach {
      globalChannelSubscriptions.removeValue(forKey: $0)
    }
    groupNamesToUnsubscribe.forEach {
      globalGroupSubscriptions.removeValue(forKey: $0)
    }
  }

  func unsubscribeAll() {
    strategy.unsubscribeAll()
  }
}

extension SubscriptionSession {
  func hasRegisteredAdapter(with uuid: UUID) -> Bool {
    strategy.listeners.contains { $0?.uuid == uuid }
  }

  // Registers a subscription adapter to translate events from a legacy listener
  // into the new Listeners API.
  //
  // The provided adapter is responsible for translating events received from a legacy listener
  // into the new Listeners API, allowing seamless integration with both new and old codebases.
  func registerAdapter(_ adapter: BaseSubscriptionListenerAdapter) {
    add(adapter)
  }

  // Maps the raw channel/channel group array to collections of PubNubChannel that should be subscribed to
  // with and without Presence, respectively.
  private typealias SubscribeRetrievalRes = (
    itemsWithPresenceIncluded: [PubNubChannel],
    itemsWithoutPresence: [PubNubChannel]
  )
  // Maps the raw channel/channel group array to collections of `PubNubChannel` that should be unsubscribed to.
  private typealias UnsubscribeRetrievalRes = (
    presenceOnlyItems: [PubNubChannel],
    mainItems: [PubNubChannel]
  )

  // Composes final PubNubChannel lists the user should subscribe to
  // according to provided raw input and forwards the result to the underlying Subscription strategy.
  func internalSubscribe(
    with channels: [Subscription],
    and groups: [Subscription],
    at timetoken: Timetoken?
  ) {
    if channels.isEmpty, groups.isEmpty {
      return
    }

    let extractingChannelsRes = retrieveItemsToSubscribe(from: channels)
    let extractingGroupsRes = retrieveItemsToSubscribe(from: groups)

    for channelSubscription in channels {
      registerAdapter(channelSubscription.adapter)
    }
    for groupSubscription in groups {
      registerAdapter(groupSubscription.adapter)
    }
    strategy.subscribe(
      to: extractingChannelsRes.itemsWithPresenceIncluded + extractingChannelsRes.itemsWithoutPresence,
      and: extractingGroupsRes.itemsWithPresenceIncluded + extractingGroupsRes.itemsWithoutPresence,
      at: SubscribeCursor(timetoken: timetoken)
    )
  }

  private func retrieveItemsToSubscribe(from subscriptions: [Subscription]) -> SubscribeRetrievalRes {
    // Detects all Presence channels from provided String array and maps them into PubNubChannel
    // containing the main channel name and the flag indicating the resulting PubNubChannel is subscribed
    // with Presence. Note that Presence channels are supplementary to the main data channels.
    // Therefore, subscribing to a Presence channel alone without its corresponding main channel is not supported.
    let channelsWithPresenceIncluded = Set(subscriptions.flatMap {
      $0.subscriptionNames
    }.filter {
      $0.isPresenceChannelName
    }).map {
      PubNubChannel(channel: $0)
    }

    // Detects remaining main channel names without Presence enabled from provided input and ensuring
    // there are no duplicates with the result received from the previous step
    let channelsWithoutPresence = Set(subscriptions.flatMap {
      $0.subscriptionNames
    }.map {
      $0.trimmingPresenceChannelSuffix
    }).symmetricDifference(channelsWithPresenceIncluded.map {
      $0.id
    }).map {
      PubNubChannel(id: $0, withPresence: false)
    }

    return SubscribeRetrievalRes(
      itemsWithPresenceIncluded: channelsWithPresenceIncluded,
      itemsWithoutPresence: channelsWithoutPresence
    )
  }

  func internalUnsubscribe(
    from channels: [Subscription],
    and channelGroups: [Subscription],
    presenceOnly: Bool
  ) {
    let extractingChannelsRes = extractItemsToUnsubscribe(
      from: channels,
      presenceItemsOnly: presenceOnly
    )
    let extractingGroupsRes = extractItemsToUnsubscribe(
      from: channelGroups,
      presenceItemsOnly: presenceOnly
    )
    for channelSubscription in channels {
      remove(channelSubscription.adapter)
    }
    for channelGroupSubscription in channelGroups {
      remove(channelGroupSubscription.adapter)
    }
    strategy.unsubscribeFrom(
      mainChannels: extractingChannelsRes.mainItems,
      presenceChannelsOnly: extractingChannelsRes.presenceOnlyItems,
      mainGroups: extractingGroupsRes.mainItems,
      presenceGroupsOnly: extractingGroupsRes.presenceOnlyItems
    )
  }

  // Returns an array of subscriptions, excluding the given subscription and the global listener,
  // that subscribe to at least one name in common with the given subscription
  func matchingSubscriptions(for subscription: Subscription, presenceOnly: Bool) -> [SubscribeMessagesReceiver] {
    let allSubscriptions = strategy.listeners.compactMap {
      $0 as? BaseSubscriptionListenerAdapter
    }
    let namesToFind = subscription.subscriptionNames.filter {
      presenceOnly ? $0.isPresenceChannelName : true
    }
    return allSubscriptions.compactMap {
      if $0.uuid != subscription.uuid && $0.uuid != globalEventsListener.uuid {
        return $0.receiver
      } else {
        return nil
      }
    }.filter {
      !(Set($0.subscriptionTopology[subscription.subscriptionType] ?? []).intersection(namesToFind).isEmpty)
    }
  }

  // Creates the final list of Presence channels/channel groups and main channels/channel groups
  // the user should unsubscribe from according to the following rules:
  //
  // 1. Unsubscribing from the main channel happens if:
  //  * There are no references to its Presence equivalent from other subscriptions
  //  * There are no references to the main channel from other subscriptions
  // 2. Unsubscribing from the Presence channel happens if:
  //  * There are no references to it from other subscriptions
  private func extractItemsToUnsubscribe(
    from subscriptions: [Subscription],
    presenceItemsOnly: Bool
  ) -> UnsubscribeRetrievalRes {
    let presenceItems = Set(subscriptions.filter {
      matchingSubscriptions(for: $0, presenceOnly: true).isEmpty
    }.flatMap {
      $0.subscriptionNames
    }).filter {
      $0.isPresenceChannelName
    }.map {
      PubNubChannel(channel: $0)
    }

    let channels = presenceItemsOnly ? [] : Set(subscriptions.filter {
      matchingSubscriptions(for: $0, presenceOnly: false).isEmpty && matchingSubscriptions(for: $0, presenceOnly: true).isEmpty
    }.flatMap {
      $0.subscriptionNames
    }).symmetricDifference(presenceItems.map {
      $0.presenceId
    }).map {
      PubNubChannel(id: $0, withPresence: false)
    }

    return UnsubscribeRetrievalRes(
      presenceOnlyItems: presenceItems,
      mainItems: channels
    )
  }
}

// MARK: - EventStreamEmitter

extension SubscriptionSession: EventStreamEmitter {
  public typealias ListenerType = BaseSubscriptionListener

  public var listeners: [ListenerType] {
    strategy.listeners.allObjects
  }

  public func notify(listeners closure: (ListenerType) -> Void) {
    listeners.forEach { closure($0) }
  }

  public func add(_ listener: ListenerType) {
    // Ensure that we cancel the previously attached token
    listener.token?.cancel()
    // Add new token to the listener
    listener.token = ListenerToken { [weak self, weak listener] in
      if let listener = listener {
        self?.strategy.listeners.remove(listener)
      }
    }
    strategy.listeners.update(listener)
  }
}

// MARK: - Hashable & CustomStringConvertible

extension SubscriptionSession: Hashable, CustomStringConvertible {
  static func == (lhs: SubscriptionSession, rhs: SubscriptionSession) -> Bool {
    lhs.uuid == rhs.uuid
  }

  func hash(into hasher: inout Hasher) {
    hasher.combine(uuid)
  }

  var description: String {
    uuid.uuidString
  }
}

// MARK: - SubscribeMessagePayloadReceiver

extension SubscriptionSession: SubscribeMessagesReceiver {
  var subscriptionTopology: [SubscribableType: [String]] {
    [.channel: subscribedChannels, .channelGroup: subscribedChannelGroups]
  }

  func onPayloadsReceived(payloads: [SubscribeMessagePayload]) -> [PubNubEvent] {
    // Translates payloads into PubNub Subscibe Loop events
    let events = payloads.map { $0.asPubNubEvent() }
    // Emits events from the SubscriptionSession
    emit(events: events)
    // Emits events to the underlying attached listeners
    listenersContainer.eventListeners.forEach { $0.emit(events: events) }
    // Returns events that were processed
    return events
  }
}

extension SubscriptionSession: EventListenerHandler {
  func addEventListener(_ listener: EventListener) {
    listenersContainer.storeEventListener(listener)
  }

  func removeEventListener(with uuid: UUID) {
    listenersContainer.removeEventListener(with: uuid)
  }

  func removeAllListeners() {
    listenersContainer.removeAllEventListeners()
  }
}

extension SubscriptionSession {
  func addStatusListener(_ listener: StatusListener) {
    listenersContainer.storeStatusListener(listener)
  }

  func removeStatusListener(with uuid: UUID) {
    listenersContainer.removeStatusListener(with: uuid)
  }

  func removeAllStatusListeners() {
    listenersContainer.removeAllStatusListeners()
  }

  // swiftlint:disable:next file_length
}<|MERGE_RESOLUTION|>--- conflicted
+++ resolved
@@ -116,21 +116,13 @@
     withPresence: Bool = false,
     using pubnub: PubNub
   ) {
-<<<<<<< HEAD
-    let channelSubscriptions = channels.compactMap {
-=======
     let channelSubscriptions = Set(channels).compactMap {
->>>>>>> d4f2b0f7
       pubnub.channel($0).subscription(
         queue: queue,
         options: withPresence ? ReceivePresenceEvents() : SubscriptionOptions.empty()
       )
     }
-<<<<<<< HEAD
-    let channelGroupSubscriptions = groups.compactMap {
-=======
     let channelGroupSubscriptions = Set(groups).compactMap {
->>>>>>> d4f2b0f7
       pubnub.channelGroup($0).subscription(
         queue: queue,
         options: withPresence ? ReceivePresenceEvents() : SubscriptionOptions.empty()
