--- conflicted
+++ resolved
@@ -13,12 +13,8 @@
 /// A final class representing a PubNub subscription.
 ///
 /// Use this class to create and manage subscriptions for a specific `Subscribable` entity.
-<<<<<<< HEAD
-/// It conforms to `EventListenerInterface`, allowing the handling of subscription-related events.
-=======
 /// Utilize closures inherited from `EventListenerInterface` for the handling of subscription-related events.
 /// You can also create an additional `EventListener` and register it by calling `addEventListener(_:)`.
->>>>>>> af2b3516
 public final class Subscription: EventListenerInterface, SubscriptionDisposable, EventListenerHandler {
   /// Initializes a `Subscription` object.
   ///
@@ -48,11 +44,7 @@
   // Stores the timetoken the user subscribed with
   private(set) var timetoken: Timetoken?
   // Stores additional listeners
-<<<<<<< HEAD
-  private var listeners: [UUID: WeakEventListenerBox] = [:]
-=======
   private let listenersContainer: SubscriptionListenersContainer = .init()
->>>>>>> af2b3516
 
   public var onEvent: ((PubNubEvent) -> Void)?
   public var onEvents: (([PubNubEvent]) -> Void)?
@@ -118,17 +110,6 @@
     removeAllListeners()
     isDisposed = true
   }
-  
-  /// Adds additional subscription listener
-  public func addEventListener(_ listener: EventListenerInterface) {
-    listeners.removeValue(forKey: listener.uuid)
-    listeners[listener.uuid] = WeakEventListenerBox(listener: listener)
-  }
-  
-  /// Removes subscription listener
-  public func removeEventListener(_ listener: EventListenerInterface) {
-    listeners.removeValue(forKey: listener.uuid)
-  }
 
   /// Adds additional subscription listener
   public func addEventListener(_ listener: EventListener) {
@@ -203,13 +184,9 @@
     let events = payloads.compactMap { event(from: $0) }
     // Emit events to the current Subscription's closures
     emit(events: events)
-<<<<<<< HEAD
-    listeners.values.forEach { $0.listener?.emit(events: events) }
-=======
     // Emits events to the underlying attached listeners
     listenersContainer.eventListeners.forEach { $0.emit(events: events) }
     // Returns events that were emitted
->>>>>>> af2b3516
     return events
   }
 
