name: Tests

on:
  push:
  workflow_dispatch:
concurrency:
  group: ${{ github.workflow }}-${{ github.ref }}
  cancel-in-progress: true
defaults:
  run:
    shell: bash

jobs:
  tests-matrix:
    name: Integration and Unit tests
    runs-on: macos-12
    strategy:
      matrix:
        environment: [iOS, tvOS, macOS]
    steps:
      - name: Checkout repository
        uses: actions/checkout@v3
        with:
          token: ${{ secrets.GH_TOKEN }}
      - name: Checkout actions
        uses: actions/checkout@v3
        with:
          repository: pubnub/client-engineering-deployment-tools
          ref: v1
          token: ${{ secrets.GH_TOKEN }}
          path: .github/.release/actions
      - name: Prepare Xcode environment
        run: sudo xcode-select -s '/Applications/Xcode_14.2.app/Contents/Developer'
      - name: Setup Ruby 2.6.6
        uses: ruby/setup-ruby@v1
        with:
          ruby-version: 2.6.6
          bundler-cache: true
      - name: Cache Swift Package Manager
        uses: actions/cache@v3
        with:
          path: |
            .build
            ~/Library/Developer/Xcode/DerivedData/**/SourcePackages/checkouts
          key: ${{ runner.os }}-spm-${{ hashFiles('**/Package.resolved') }}
          restore-keys: |
              ${{ runner.os }}-spm-
      - name: Pre-load simulators list
        if: ${{ matrix.environment != 'macOS' }}
        run: xcrun simctl list -j
      - name: Run ${{ matrix.environment }} unit tests
        run: bundle exec fastlane test --env $(echo ${{ matrix.environment }} | tr '[:upper:]' '[:lower:]')
      - name: Cancel workflow runs for commit on error
        if: failure()
        uses: ./.github/.release/actions/actions/utils/fast-jobs-failure
<<<<<<< HEAD
  tests:
    name: Integration and Unit tests
    runs-on: ubuntu-latest
    needs: tests-matrix
    steps:
      - name: Tests summary
        run: echo -e "\033[38;2;95;215;0m\033[1mTest successful"
=======
>>>>>>> f28fe7b1
  acceptance-tests:
    name: Acceptance tests
    runs-on: macos-12
    steps:
      - name: Checkout repository
        uses: actions/checkout@v3
      - name: Prepare Xcode environment
        run: sudo xcode-select -s '/Applications/Xcode_14.2.app/Contents/Developer'
      - name: Setup Ruby 2.6.6
        uses: ruby/setup-ruby@v1
        with:
          ruby-version: 2.6.6
          bundler-cache: true
      - name: Cache installed Pods
        uses: actions/cache@v3
        with:
          path: Pods
          key: ${{ runner.os }}-pod-${{ hashFiles('**/Podfile.lock') }}
          restore-keys: |
              ${{ runner.os }}-pod-
      - name: Cache Swift Package Manager
        uses: actions/cache@v3
        with:
          path: |
            .build
            ~/Library/Developer/Xcode/DerivedData/**/SourcePackages/checkouts
          key: ${{ runner.os }}-spm-${{ hashFiles('**/Package.resolved') }}
          restore-keys: |
              ${{ runner.os }}-spm-
      - name: Checkout mock-server action
        uses: actions/checkout@v3
        with:
          repository: pubnub/client-engineering-deployment-tools
          ref: v1
          token: ${{ secrets.GH_TOKEN }}
          path: .github/.release/actions
      - name: Run mock server action
        uses: ./.github/.release/actions/actions/mock-server
        with:
          token: ${{ secrets.GH_TOKEN }}
          features-path: Tests/PubNubContractTest/Features/
      - name: Install dependencies
        run: |
          brew install xcbeautify
          bundle exec pod install
      - name: Run stable acceptance tests
        run: |
          bundle exec fastlane contract_test --env contract
          if [[ -d Results && -r "Results/CucumberishTestResults-PubNubContractTests.json" ]]; then
            mv Results/CucumberishTestResults-PubNubContractTests.json Results/main.json
          fi
      - name: Run beta acceptance tests
        run: |
          bundle exec fastlane contract_test --env contract-beta && FASTLANE_EXITCODE="${PIPESTATUS[0]}"
          if [[ -d Results && -r Results/CucumberishTestResults-PubNubContractTestsBeta.json ]]; then
            mv Results/CucumberishTestResults-PubNubContractTestsBeta.json Results/beta.json
          fi
      - name: Upload acceptance tests reports
        uses: actions/upload-artifact@v3
        with:
          name: acceptance-test-reports
          path: Results/*.json
          retention-days: 7
<<<<<<< HEAD
      - name: Cancel workflow runs for commit on error
        if: failure()
        uses: ./.github/.release/actions/actions/utils/fast-jobs-failure
=======
  all-tests:
    name: Tests
    runs-on: ubuntu-latest
    needs: [tests, acceptance-tests]
    steps:
      - name: Tests summary
        run: echo -e "\033[38;2;95;215;0m\033[1mAll tests successfully passed"
>>>>>>> f28fe7b1
<|MERGE_RESOLUTION|>--- conflicted
+++ resolved
@@ -11,7 +11,7 @@
     shell: bash
 
 jobs:
-  tests-matrix:
+  tests:
     name: Integration and Unit tests
     runs-on: macos-12
     strategy:
@@ -22,20 +22,18 @@
         uses: actions/checkout@v3
         with:
           token: ${{ secrets.GH_TOKEN }}
-      - name: Checkout actions
-        uses: actions/checkout@v3
-        with:
-          repository: pubnub/client-engineering-deployment-tools
-          ref: v1
-          token: ${{ secrets.GH_TOKEN }}
-          path: .github/.release/actions
-      - name: Prepare Xcode environment
-        run: sudo xcode-select -s '/Applications/Xcode_14.2.app/Contents/Developer'
       - name: Setup Ruby 2.6.6
         uses: ruby/setup-ruby@v1
         with:
           ruby-version: 2.6.6
           bundler-cache: true
+      - name: Cache installed Pods
+        uses: actions/cache@v3
+        with:
+          path: Pods
+          key: ${{ runner.os }}-pods-${{ hashFiles('**/Podfile.lock') }}
+          restore-keys: |
+              ${{ runner.os }}-pods-
       - name: Cache Swift Package Manager
         uses: actions/cache@v3
         with:
@@ -53,16 +51,6 @@
       - name: Cancel workflow runs for commit on error
         if: failure()
         uses: ./.github/.release/actions/actions/utils/fast-jobs-failure
-<<<<<<< HEAD
-  tests:
-    name: Integration and Unit tests
-    runs-on: ubuntu-latest
-    needs: tests-matrix
-    steps:
-      - name: Tests summary
-        run: echo -e "\033[38;2;95;215;0m\033[1mTest successful"
-=======
->>>>>>> f28fe7b1
   acceptance-tests:
     name: Acceptance tests
     runs-on: macos-12
@@ -126,16 +114,13 @@
           name: acceptance-test-reports
           path: Results/*.json
           retention-days: 7
-<<<<<<< HEAD
       - name: Cancel workflow runs for commit on error
         if: failure()
         uses: ./.github/.release/actions/actions/utils/fast-jobs-failure
-=======
   all-tests:
     name: Tests
     runs-on: ubuntu-latest
     needs: [tests, acceptance-tests]
     steps:
       - name: Tests summary
-        run: echo -e "\033[38;2;95;215;0m\033[1mAll tests successfully passed"
->>>>>>> f28fe7b1
+        run: echo -e "\033[38;2;95;215;0m\033[1mAll tests successfully passed"