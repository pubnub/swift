//
//  PubNubSubscriptionSet.swift
//
//  Copyright (c) PubNub Inc.
//  All rights reserved.
//
//  This source code is licensed under the license found in the
//  LICENSE file in the root directory of this source tree.
//

import Foundation

/// A final class representing a set of `Subscription`.
///
/// Use this class to manage multiple `Subscription` concurrently.
/// Utilize closures inherited from `EventListenerInterface` for the handling of subscription-related events.
/// You can also create an additional `EventListener` and register it by calling `addEventListener(_:)`.
public final class SubscriptionSet: EventListenerInterface, SubscriptionDisposable, EventListenerHandler {
  public var onEvent: ((PubNubEvent) -> Void)?
  public var onEvents: (([PubNubEvent]) -> Void)?
  public var onMessage: ((PubNubMessage) -> Void)?
  public var onSignal: ((PubNubMessage) -> Void)?
  public var onPresence: ((PubNubPresenceChange) -> Void)?
  public var onMessageAction: ((PubNubMessageActionEvent) -> Void)?
  public var onFileEvent: ((PubNubFileChangeEvent) -> Void)?
  public var onAppContext: ((PubNubAppContextEvent) -> Void)?

  public let queue: DispatchQueue
  /// Additional subscription options
  public let options: SubscriptionOptions
  /// A unique identifier for the current `SubscriptionSet`
  public let uuid: UUID = UUID()
  /// Whether current subscription is disposed or not
  public private(set) var isDisposed = false
  // Internally holds a collection of child subscriptions
  private(set) var currentSubscriptions: Set<Subscription>
  // Stores additional listeners
  private var listenersContainer: SubscriptionListenersContainer = .init()

  // Internally intercepts messages from the Subscribe loop
  // and forwards them to the current `SubscriptionSet`
  lazy var adapter = BaseSubscriptionListenerAdapter(
    receiver: self,
    uuid: uuid,
    queue: queue
  )

  /// Initializes `SubscriptionSet` object with the specified parameters.
  ///
  /// - Parameters:
  ///   - queue: The dispatch queue on which the subscription events should be handled
  ///   - entities: A collection of `Subscribable` entities to include in the Subscribe loop
  ///   - options: Additional subscription options
  public init(
    queue: DispatchQueue = .main,
    entities: any Collection<Subscribable> = [],
    options: SubscriptionOptions = SubscriptionOptions.empty()
  ) {
    self.queue = queue
    self.options = SubscriptionOptions.empty() + options
    self.currentSubscriptions = Set(entities.map { Subscription(queue: queue, entity: $0, options: options) })
  }

  /// Initializes `SubscriptionSet` object with the specified parameters.
  ///
  /// - Parameters:
  ///   - queue: The dispatch queue on which the subscription events should be handled
  ///   - subscriptions: A collection of existing `Subscription` instances to include in the Subscribe loop
  ///   - options: Additional subscription options
  public init(
    queue: DispatchQueue = .main,
    subscriptions: any Collection<Subscription> = [],
    options: SubscriptionOptions = SubscriptionOptions.empty()
  ) {
    self.queue = queue
    self.options = options
    self.currentSubscriptions = Set(subscriptions)
  }

  /// Adds `Subscription` to the existing set of subscriptions.
  ///
  /// - Parameters:
  ///   - subscription: `Subscription` to add
  public func add(subscription: Subscription) {
    currentSubscriptions.insert(subscription)
  }

  /// Adds a collection of `Subscription` to the existing set of subscriptions.
  ///
  /// - Parameters:
  ///   - subscriptions: List of `Subscription` to add
  public func add(subscriptions: any Collection<Subscription>) {
    subscriptions.forEach {
      currentSubscriptions.insert($0)
    }
  }

  /// Removes `Subscription` from the existing set of subscriptions.
  ///
  /// - Parameters:
  ///   - subscription: `Subscription` to remove
  public func remove(subscription: Subscription) {
    currentSubscriptions.remove(subscription)
  }

  /// Removes a collection of `Subscription` from the existing set of subscriptions.
  ///
  /// - Parameters:
  ///   - subscriptions: Collection of `Subscription` to remove
  public func remove(subscriptions: any Collection<Subscription>) {
    subscriptions.forEach {
      currentSubscriptions.remove($0)
    }
  }

  /// Creates a clone of the current instance of `SubscriptionSet`.
  ///
  /// Use this method to create a new instance with the same configuration as the current `SubscriptionSet`.
  /// The clone is a separate instance that can be used independently.
  public func clone() -> SubscriptionSet {
    let clonedSubscriptionSet = SubscriptionSet(
      queue: queue,
      subscriptions: currentSubscriptions.map { $0.clone() },
      options: options
    )
    if let pubnub = currentSubscriptions.first?.pubnub, pubnub.hasRegisteredAdapter(with: uuid) {
      pubnub.registerAdapter(clonedSubscriptionSet.adapter)
    }
    return clonedSubscriptionSet
  }

  /// Disposes of the current instance of `SubscriptionSet`, ending all associated subscriptions.
  ///
  /// Use this method to gracefully end the subscription and release associated resources.
  /// Once disposed, the subscription interface cannot be restarted.
  public func dispose() {
    clearCallbacks()
    currentSubscriptions.forEach { $0.dispose() }
    removeAllListeners()
    isDisposed = true
  }

  /// Adds additional subscription listener
  public func addEventListener(_ listener: EventListener) {
    listenersContainer.storeEventListener(listener)
  }

  /// Removes subscription listener
  public func removeEventListener(with uuid: UUID) {
    listenersContainer.removeEventListener(with: uuid)
  }

  /// Removes all event listeners
  public func removeAllListeners() {
    listenersContainer.removeAllEventListeners()
  }

  deinit {
    dispose()
  }
}

extension SubscriptionSet: SubscribeCapable {
  /// Subscribes to all entities within the current `SubscriptionSet` with the specified timetoken.
  ///
  /// Use this method to initiate or resume subscriptions for all entities within the set.
  /// If a timetoken is provided, it represents the starting point for the subscription.
  /// Otherwise, the `0` timetoken is used.
  ///
  /// - Parameter timetoken: The timetoken to use for the subscriptions
  public func subscribe(with timetoken: Timetoken?) {
    guard let pubnub = currentSubscriptions.first?.pubnub, !isDisposed else {
      return
    }
    pubnub.registerAdapter(adapter)
<<<<<<< HEAD
    currentSubscriptions.forEach { pubnub.registerAdapter($0.adapter) }
=======
>>>>>>> d4f2b0f7

    let channels = currentSubscriptions.filter {
      $0.subscriptionType == .channel
    }.allObjects

    let groups = currentSubscriptions.filter {
      $0.subscriptionType == .channelGroup
    }.allObjects

    pubnub.internalSubscribe(
      with: channels,
      and: groups,
      at: timetoken
    )
  }

  /// Unsubscribes from all entities within the current `SubscriptionSet`. If there are no remaining
  /// subscriptions that match the associated entities, the unsubscribe action will be performed,
  /// and the entities will be deregistered from the Subscribe loop.
  ///
  /// Use this method to gracefully end all subscriptions and stop receiving messages for all
  /// associated entities. After unsubscribing, the subscription set can be restarted if needed.
  public func unsubscribe() {
    guard let pubnub = currentSubscriptions.first?.pubnub, !isDisposed else {
      return
    }
<<<<<<< HEAD
=======
    pubnub.subscription.remove(adapter)
>>>>>>> d4f2b0f7
    pubnub.internalUnsubscribe(
      from: currentSubscriptions.filter { $0.subscriptionType == .channel },
      and: currentSubscriptions.filter { $0.subscriptionType == .channelGroup },
      presenceOnly: false
    )
  }
}

// MARK: - SubscribeMessagePayloadReceiver

extension SubscriptionSet: SubscribeMessagesReceiver {
  var subscriptionTopology: [SubscribableType: [String]] {
    var result: [SubscribableType: [String]] = [:]
    result[.channel] = []
    result[.channelGroup] = []

    return currentSubscriptions.reduce(into: result, { accumulatedRes, current in
      let currentRes = current.subscriptionTopology
      accumulatedRes[.channel]?.append(contentsOf: currentRes[.channel] ?? [])
      accumulatedRes[.channelGroup]?.append(contentsOf: currentRes[.channelGroup] ?? [])
    })
  }

  // Processes payloads according to the following rules:
  //
  // 1. Gets a subscription from the associated list of child subscriptions
  // 2. Checks which payloads the currently iterated child subscription can map to events
  // 3. Checks the events result received in the previous step against SubscriptionSet's options
  // 4. Emits filtered events from SubscriptionSet and to additional listeners attached
  @discardableResult func onPayloadsReceived(payloads: [SubscribeMessagePayload]) -> [PubNubEvent] {
    currentSubscriptions.reduce(into: [PubNubEvent]()) { accumulatedRes, childSubscription in
      let events = payloads.compactMap { payload in
        childSubscription.event(from: payload)
      }.filter {
        options.filterCriteriaSatisfied(event: $0)
      }
      accumulatedRes.append(contentsOf: events)
      // Emits events to the current SubscriptionSet's closures
      emit(events: events)
      // Emits events to the underlying attached listeners
      listenersContainer.eventListeners.forEach { $0.emit(events: events) }
    }
  }
}

extension SubscriptionSet: Hashable {
  public func hash(into hasher: inout Hasher) {
    hasher.combine(uuid)
  }

  public static func == (lhs: SubscriptionSet, rhs: SubscriptionSet) -> Bool {
    lhs.uuid == rhs.uuid
  }
}<|MERGE_RESOLUTION|>--- conflicted
+++ resolved
@@ -173,10 +173,6 @@
       return
     }
     pubnub.registerAdapter(adapter)
-<<<<<<< HEAD
-    currentSubscriptions.forEach { pubnub.registerAdapter($0.adapter) }
-=======
->>>>>>> d4f2b0f7
 
     let channels = currentSubscriptions.filter {
       $0.subscriptionType == .channel
@@ -203,10 +199,7 @@
     guard let pubnub = currentSubscriptions.first?.pubnub, !isDisposed else {
       return
     }
-<<<<<<< HEAD
-=======
     pubnub.subscription.remove(adapter)
->>>>>>> d4f2b0f7
     pubnub.internalUnsubscribe(
       from: currentSubscriptions.filter { $0.subscriptionType == .channel },
       and: currentSubscriptions.filter { $0.subscriptionType == .channelGroup },
