--- conflicted
+++ resolved
@@ -413,11 +413,8 @@
 		A56445F02906AFF40085B310 /* PubNubObjectsTestHelpers.swift in Sources */ = {isa = PBXBuildFile; fileRef = A56445EE2906AFF40085B310 /* PubNubObjectsTestHelpers.swift */; };
 		A56445F22907D9FD0085B310 /* PubNubObjectsChannelMetadataContractTestSteps.swift in Sources */ = {isa = PBXBuildFile; fileRef = A56445F12907D9FD0085B310 /* PubNubObjectsChannelMetadataContractTestSteps.swift */; };
 		A56445F32907D9FD0085B310 /* PubNubObjectsChannelMetadataContractTestSteps.swift in Sources */ = {isa = PBXBuildFile; fileRef = A56445F12907D9FD0085B310 /* PubNubObjectsChannelMetadataContractTestSteps.swift */; };
-<<<<<<< HEAD
 		A5CE355E2954CAA90038FD6F /* PubNubSpaceId.swift in Sources */ = {isa = PBXBuildFile; fileRef = A5CE355D2954CAA90038FD6F /* PubNubSpaceId.swift */; };
-=======
 		A5A574D429C309750065D333 /* leave_success.json in Resources */ = {isa = PBXBuildFile; fileRef = A5A574D329C309750065D333 /* leave_success.json */; };
->>>>>>> 049f5c5b
 		A5F19EE329126D8200F185A9 /* PubNubObjectsUUIDMetadataContractTestSteps.swift in Sources */ = {isa = PBXBuildFile; fileRef = A5F19EE229126D8200F185A9 /* PubNubObjectsUUIDMetadataContractTestSteps.swift */; };
 		A5F19EE429126D8200F185A9 /* PubNubObjectsUUIDMetadataContractTestSteps.swift in Sources */ = {isa = PBXBuildFile; fileRef = A5F19EE229126D8200F185A9 /* PubNubObjectsUUIDMetadataContractTestSteps.swift */; };
 		D2635DFB22FCCF080097CF64 /* message_counts_success.json in Resources */ = {isa = PBXBuildFile; fileRef = D2635DFA22FCCF080097CF64 /* message_counts_success.json */; };
@@ -930,11 +927,8 @@
 		A5115F2A291D5C2700F6ADA1 /* PubNubObjectsContractTests.swift */ = {isa = PBXFileReference; lastKnownFileType = sourcecode.swift; path = PubNubObjectsContractTests.swift; sourceTree = "<group>"; };
 		A56445EE2906AFF40085B310 /* PubNubObjectsTestHelpers.swift */ = {isa = PBXFileReference; lastKnownFileType = sourcecode.swift; path = PubNubObjectsTestHelpers.swift; sourceTree = "<group>"; };
 		A56445F12907D9FD0085B310 /* PubNubObjectsChannelMetadataContractTestSteps.swift */ = {isa = PBXFileReference; lastKnownFileType = sourcecode.swift; path = PubNubObjectsChannelMetadataContractTestSteps.swift; sourceTree = "<group>"; };
-<<<<<<< HEAD
 		A5CE355D2954CAA90038FD6F /* PubNubSpaceId.swift */ = {isa = PBXFileReference; lastKnownFileType = sourcecode.swift; path = PubNubSpaceId.swift; sourceTree = "<group>"; };
-=======
 		A5A574D329C309750065D333 /* leave_success.json */ = {isa = PBXFileReference; fileEncoding = 4; lastKnownFileType = text.json; path = leave_success.json; sourceTree = "<group>"; };
->>>>>>> 049f5c5b
 		A5F19EE229126D8200F185A9 /* PubNubObjectsUUIDMetadataContractTestSteps.swift */ = {isa = PBXFileReference; fileEncoding = 4; lastKnownFileType = sourcecode.swift; path = PubNubObjectsUUIDMetadataContractTestSteps.swift; sourceTree = "<group>"; };
 		D2635DFA22FCCF080097CF64 /* message_counts_success.json */ = {isa = PBXFileReference; fileEncoding = 4; lastKnownFileType = text.json; path = message_counts_success.json; sourceTree = "<group>"; };
 		DE83CA6F967D099E2948DEBF /* Pods-PubNubContractTests.release.xcconfig */ = {isa = PBXFileReference; includeInIndex = 1; lastKnownFileType = text.xcconfig; name = "Pods-PubNubContractTests.release.xcconfig"; path = "Target Support Files/Pods-PubNubContractTests/Pods-PubNubContractTests.release.xcconfig"; sourceTree = "<group>"; };
