--- conflicted
+++ resolved
@@ -1478,28 +1478,6 @@
     get { subscription.onConnectionStateChange }
     set { subscription.onConnectionStateChange = newValue }
   }
-<<<<<<< HEAD
-  
-  /// Adds additional status listeners
-  public func addStatusListener(_ listener: StatusListenerInterface) {
-    subscription.addStatusListener(listener)
-  }
-  
-  /// Removes status listener
-  public func removeStatusListener(_ listener: StatusListenerInterface) {
-    subscription.removeStatusListener(listener)
-  }
-}
-
-extension PubNub: EventListenerHandler {
-  public func addEventListener(_ listener: EventListenerInterface) {
-    subscription.addEventListener(listener)
-  }
-  
-  public func removeEventListener(_ listener: EventListenerInterface) {
-    subscription.removeEventListener(listener)
-  }
-=======
 
   /// Adds additional status listeners
   public func addStatusListener(_ listener: StatusListener) {
@@ -1529,7 +1507,6 @@
   public func removeAllListeners() {
     subscription.removeAllListeners()
   }
->>>>>>> af2b3516
 }
 
 // swiftlint:disable:this file_length